{
    "name": "@elizaos/agent",
    "version": "0.1.9-alpha.1",
    "main": "src/index.ts",
    "type": "module",
    "scripts": {
        "start": "node --loader ts-node/esm src/index.ts",
        "dev": "node --loader ts-node/esm src/index.ts",
        "check-types": "tsc --noEmit",
        "test": "jest"
    },
    "nodemonConfig": {
        "watch": [
            "src",
            "../core/dist"
        ],
        "ext": "ts,json",
        "exec": "node --enable-source-maps --loader ts-node/esm src/index.ts"
    },
    "dependencies": {
        "@elizaos/adapter-supabase": "workspace:*",
        "@elizaos/adapter-postgres": "workspace:*",
        "@elizaos/adapter-redis": "workspace:*",
        "@elizaos/adapter-sqlite": "workspace:*",
        "@elizaos/adapter-pglite": "workspace:*",
        "@elizaos/adapter-qdrant": "workspace:*",
        "@elizaos/client-auto": "workspace:*",
        "@elizaos/client-direct": "workspace:*",
        "@elizaos/client-discord": "workspace:*",
        "@elizaos/client-farcaster": "workspace:*",
        "@elizaos/client-lens": "workspace:*",
        "@elizaos/client-telegram": "workspace:*",
        "@elizaos/client-twitter": "workspace:*",
        "@elizaos/client-instagram": "workspace:*",
        "@elizaos/client-slack": "workspace:*",
        "@elizaos/client-simsai": "workspace:*",
        "@elizaos/core": "workspace:*",
        "@elizaos/plugin-0g": "workspace:*",
        "@elizaos/plugin-abstract": "workspace:*",
        "@elizaos/plugin-agentkit": "workspace:*",
        "@elizaos/plugin-aptos": "workspace:*",
        "@elizaos/plugin-birdeye": "workspace:*",
        "@elizaos/plugin-coingecko": "workspace:*",
        "@elizaos/plugin-coinmarketcap": "workspace:*",
        "@elizaos/plugin-binance": "workspace:*",
        "@elizaos/plugin-avail": "workspace:*",
        "@elizaos/plugin-bnb": "workspace:*",
        "@elizaos/plugin-bootstrap": "workspace:*",
        "@elizaos/plugin-di": "workspace:*",
        "@elizaos/plugin-cosmos": "workspace:*",
        "@elizaos/plugin-intiface": "workspace:*",
        "@elizaos/plugin-coinbase": "workspace:*",
        "@elizaos/plugin-conflux": "workspace:*",
        "@elizaos/plugin-evm": "workspace:*",
        "@elizaos/plugin-echochambers": "workspace:*",
        "@elizaos/plugin-flow": "workspace:*",
        "@elizaos/plugin-gitbook": "workspace:*",
        "@elizaos/plugin-story": "workspace:*",
        "@elizaos/plugin-gitcoin-passport": "workspace:*",
        "@elizaos/plugin-goat": "workspace:*",
        "@elizaos/plugin-lensNetwork": "workspace:*",
        "@elizaos/plugin-icp": "workspace:*",
        "@elizaos/plugin-initia": "workspace:*",
        "@elizaos/plugin-image-generation": "workspace:*",
        "@elizaos/plugin-movement": "workspace:*",
        "@elizaos/plugin-massa": "workspace:*",
        "@elizaos/plugin-nft-generation": "workspace:*",
        "@elizaos/plugin-node": "workspace:*",
        "@elizaos/plugin-solana": "workspace:*",
        "@elizaos/plugin-injective": "workspace:*",
        "@elizaos/plugin-solana-agent-kit": "workspace:*",
        "@elizaos/plugin-squid-router": "workspace:*",
        "@elizaos/plugin-autonome": "workspace:*",
        "@elizaos/plugin-starknet": "workspace:*",
        "@elizaos/plugin-stargaze": "workspace:*",
        "@elizaos/plugin-giphy": "workspace:*",
        "@elizaos/plugin-ton": "workspace:*",
        "@elizaos/plugin-sui": "workspace:*",
        "@elizaos/plugin-sgx": "workspace:*",
        "@elizaos/plugin-iq6900": "workspace:*",
        "@elizaos/plugin-tee": "workspace:*",
        "@elizaos/plugin-tee-log": "workspace:*",
        "@elizaos/plugin-tee-marlin": "workspace:*",
        "@elizaos/plugin-multiversx": "workspace:*",
        "@elizaos/plugin-near": "workspace:*",
        "@elizaos/plugin-zksync-era": "workspace:*",
        "@elizaos/plugin-twitter": "workspace:*",
        "@elizaos/plugin-primus": "workspace:*",
        "@elizaos/plugin-cronoszkevm": "workspace:*",
        "@elizaos/plugin-cronos": "workspace:*",
        "@elizaos/plugin-3d-generation": "workspace:*",
        "@elizaos/plugin-fuel": "workspace:*",
        "@elizaos/plugin-avalanche": "workspace:*",
        "@elizaos/plugin-video-generation": "workspace:*",
        "@elizaos/plugin-web-search": "workspace:*",
        "@elizaos/plugin-dexscreener": "workspace:*",
        "@elizaos/plugin-letzai": "workspace:*",
        "@elizaos/plugin-thirdweb": "workspace:*",
        "@elizaos/plugin-genlayer": "workspace:*",
        "@elizaos/plugin-tee-verifiable-log": "workspace:*",
        "@elizaos/plugin-depin": "workspace:*",
        "@elizaos/plugin-open-weather": "workspace:*",
        "@elizaos/plugin-obsidian": "workspace:*",
        "@elizaos/plugin-arthera": "workspace:*",
        "@elizaos/plugin-allora": "workspace:*",
        "@elizaos/plugin-opacity": "workspace:*",
        "@elizaos/plugin-hyperliquid": "workspace:*",
        "@elizaos/plugin-akash": "workspace:*",
        "@elizaos/plugin-quai": "workspace:*",
        "@elizaos/plugin-lightning": "workspace:*",
        "@elizaos/plugin-b2": "workspace:*",
        "@elizaos/plugin-nft-collections": "workspace:*",
        "@elizaos/plugin-pyth-data": "workspace:*",
        "@elizaos/plugin-openai": "workspace:*",
        "@elizaos/plugin-devin": "workspace:*",
        "@elizaos/plugin-router-nitro": "workspace:*",
        "@elizaos/plugin-nvidia-nim": "workspace:*",
        "@elizaos/plugin-0x": "workspace:*",
        "@elizaos/plugin-chainbase": "workspace:*",
        "@elizaos/plugin-dkg": "workspace:*",
        "@elizaos/plugin-email": "workspace:*",
        "@elizaos/plugin-omniflix": "workspace:*",
        "@elizaos/plugin-suno": "workspace:*",
        "@elizaos/plugin-udio": "workspace:*",
        "@elizaos/plugin-hyperbolic": "workspace:*",
<<<<<<< HEAD
        "@elizaos/plugin-mina": "workspace:*",
        "readline": "1.3.0",
=======
            "@elizaos/plugin-football": "workspace:*",
    "readline": "1.3.0",
>>>>>>> c0529a07
        "ws": "8.18.0",
        "yargs": "17.7.2"
    },
    "devDependencies": {
        "@types/jest": "^29.5.14",
        "jest": "^29.7.0",
        "ts-jest": "^29.2.5",
        "ts-node": "10.9.2",
        "tsup": "8.3.5"
    }
}
<|MERGE_RESOLUTION|>--- conflicted
+++ resolved
@@ -123,13 +123,9 @@
         "@elizaos/plugin-suno": "workspace:*",
         "@elizaos/plugin-udio": "workspace:*",
         "@elizaos/plugin-hyperbolic": "workspace:*",
-<<<<<<< HEAD
+        "@elizaos/plugin-football": "workspace:*",
         "@elizaos/plugin-mina": "workspace:*",
         "readline": "1.3.0",
-=======
-            "@elizaos/plugin-football": "workspace:*",
-    "readline": "1.3.0",
->>>>>>> c0529a07
         "ws": "8.18.0",
         "yargs": "17.7.2"
     },
