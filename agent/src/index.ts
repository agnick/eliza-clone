--- conflicted
+++ resolved
@@ -5,12 +5,7 @@
 import { SupabaseDatabaseAdapter } from "@elizaos/adapter-supabase";
 import { AutoClientInterface } from "@elizaos/client-auto";
 import { DiscordClientInterface } from "@elizaos/client-discord";
-<<<<<<< HEAD
-import { FarcasterAgentClient } from "@elizaos/client-farcaster";
 import { InstagramClientInterface } from "@elizaos/client-instagram";
-=======
-import { FarcasterClientInterface } from "@elizaos/client-farcaster";
->>>>>>> 5f1ab1c4
 import { LensAgentClient } from "@elizaos/client-lens";
 import { SlackClientInterface } from "@elizaos/client-slack";
 import { TelegramClientInterface } from "@elizaos/client-telegram";
@@ -34,10 +29,10 @@
     IDatabaseAdapter,
     IDatabaseCacheAdapter,
     ModelProviderName,
+    parseBooleanFromText,
     settings,
     stringToUuid,
     validateCharacterConfig,
-    parseBooleanFromText,
 } from "@elizaos/core";
 import { zgPlugin } from "@elizaos/plugin-0g";
 
