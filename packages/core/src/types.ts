--- conflicted
+++ resolved
@@ -1261,7 +1261,6 @@
     generateSignedUrl(fileName: string, expiresIn: number): Promise<string>;
 }
 
-<<<<<<< HEAD
 
 export interface UploadIrysResult {
     success: boolean;
@@ -1280,12 +1279,11 @@
     getDataFromAnAgent(agentsWalletPublicKeys: string[]): Promise<DataIrysFetchedFromGQL>;
     uploadFileOrImageOnIrys(data: string): Promise<UploadIrysResult>;
 }
-=======
+
 export type SearchImage = {
     url: string;
     description?: string;
 };
->>>>>>> b54fc687
 
 export type SearchResult = {
     title: string;
